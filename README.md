# The n-minute city

Evaluating the progress of cities towards the 15-minute city using multi-layer networks.

## python
In the python folder, you can find notebooks used for data analysis and POI extraction.

## graph-ds [(Docs)](graph-ds/README.md)
A graph data structure library implemented in rust with a python interface. Built to be memory efficient and allow for parallel traversals. 

To use the python interface, install the wheel using pip:
```bash
# linux
pip install wheels/graph_ds-0.1.0-cp37-cp37m-manylinux2010_x86_64.whl

# mac (intel)
pip install wheels/graph_ds-0.1.0-cp37-cp37m-macosx_10_9_x86_64.whl
```

The wheels are generated automatically by GitHub Actions. 

Graphs can be created from OSM and GTFS data using the `create` function. The graph will be multi-layered, with a base layer of hexagon cells for the walking network, a layer for the bike network and one additional layer for every route in the GTFS data. The edge weights represent time in minutes. The chosen H3 hexagon resolution is 12.

the weights are currently set as such:
| from_layer | to_layer | weight (minutes) | comment |
|------------|----------|--------| ------- |
| walk       | walk     | ~0.12  | walk speed 1.4 m/s |
| walk       | bike     | 0.5    |         |
| walk       | transit  | wait_time | either average wait time or expected wait time at the given hour of the week |
| transit    | walk     | 1.0    |         |
| transit    | transit  | travel_time | differnce between depature and arrival time in whole minutes |
| bike       | bike     | ~0.03  | bike speed 4.5 m/s |
| bike       | walk     | 0.5    |         |

There are no direct connections from the bike layer to the transit layers.



### Using PyH3Graph or PyCellGraph from python

create a new graph object:
```python
<<<<<<< HEAD
graph = PyH3Graph(bike_penalty=0.5, k_ring=2, layer="all")
graph.create(osm_path="<path>", gtfs_paths=["<path>"])
=======
graph = PyH3Graph(bike_penalty=0.5, k_ring=2, layers="all")
graph.create(osm_path="<path>", gtfs_path="<path>")
>>>>>>> e5e8fb8e
```
The `layers` keyword argument allows to specify the layers the graph should contain after processing. The walk network is always included. Supported layer tags are: `all` (default), `walk`, `walk+bike`, `walk+transit`.


**PyH3Graph** exposes two functions for pathfinding:
* `matrix_distance` - returns the distance between all hexagon cells
* `astar_path` - returns the path between two hexagon cells

H3 cells need to be input in their u64 integer representation. Only cells on the base layer are valid start and end points.

```python
# get the distance matrix
distances = graph.matrix_distance(origins=[u64], destinations=[u64], hour_of_week=int, infinity=Optional[float], dynamic_infinity=bool)

path = graph.astar_path(start=u64, end=u64)
```

The optional `hour_of_week` parameter allows the transit layers to model expected wait time based on the time of day. The input expects an integer representing the hour of the week, starting at 0 for Monday 00:00 and ending at 167 for Sunday 23:00.

The parameters `infinity` and `dynamic_infinity` are used to set the maximum distance between two cells. If `dynamic_infinity` is set to `True`, the pathfinding will lower the ininity value during calculation. This is only useful when searching for minimum distances.

If a given index is not present in the graph, the pathfinding will attempt to map it to an index nearby, with a maximum permitted distance of 2 cells. If no nearby index is found, an empty list will be returned for that origin.

**PyCellGraph** exposes the `matrix_distance` function without the `hour_of_week` parameter. It also expects the input to be lists of u64 cell ids. <|MERGE_RESOLUTION|>--- conflicted
+++ resolved
@@ -40,13 +40,8 @@
 
 create a new graph object:
 ```python
-<<<<<<< HEAD
-graph = PyH3Graph(bike_penalty=0.5, k_ring=2, layer="all")
+graph = PyH3Graph(bike_penalty=0.5, k_ring=2, layers="all")
 graph.create(osm_path="<path>", gtfs_paths=["<path>"])
-=======
-graph = PyH3Graph(bike_penalty=0.5, k_ring=2, layers="all")
-graph.create(osm_path="<path>", gtfs_path="<path>")
->>>>>>> e5e8fb8e
 ```
 The `layers` keyword argument allows to specify the layers the graph should contain after processing. The walk network is always included. Supported layer tags are: `all` (default), `walk`, `walk+bike`, `walk+transit`.
 
