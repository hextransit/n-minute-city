--- conflicted
+++ resolved
@@ -2,11 +2,7 @@
  "cells": [
   {
    "cell_type": "code",
-<<<<<<< HEAD
-   "execution_count": 2,
-=======
-   "execution_count": 1,
->>>>>>> 08493ea0
+   "execution_count": null,
    "metadata": {},
    "outputs": [],
    "source": [
@@ -15,11 +11,7 @@
   },
   {
    "cell_type": "code",
-<<<<<<< HEAD
-   "execution_count": 1,
-=======
-   "execution_count": 2,
->>>>>>> 08493ea0
+   "execution_count": null,
    "metadata": {},
    "outputs": [],
    "source": [
@@ -33,7 +25,7 @@
   },
   {
    "cell_type": "code",
-   "execution_count": 3,
+   "execution_count": null,
    "metadata": {},
    "outputs": [],
    "source": [
@@ -42,7 +34,7 @@
   },
   {
    "cell_type": "code",
-   "execution_count": 4,
+   "execution_count": null,
    "metadata": {},
    "outputs": [],
    "source": [
@@ -52,50 +44,9 @@
   },
   {
    "cell_type": "code",
-<<<<<<< HEAD
-   "execution_count": 5,
-=======
-   "execution_count": 6,
->>>>>>> 08493ea0
-   "metadata": {},
-   "outputs": [
-    {
-     "name": "stderr",
-     "output_type": "stream",
-     "text": [
-<<<<<<< HEAD
-      "/var/folders/n9/1l93lmxn1791rk7wnv15wd500000gn/T/ipykernel_40617/2228875670.py:3: RuntimeWarning: invalid value encountered in double_scalars\n",
-=======
-      "/var/folders/n9/1l93lmxn1791rk7wnv15wd500000gn/T/ipykernel_75920/2228875670.py:3: RuntimeWarning: invalid value encountered in double_scalars\n",
->>>>>>> 08493ea0
-      "  df_density = pd.DataFrame([(k, v['Population'].sum(), v['Population'].sum()/v['Area (km2)'].sum())\\\n"
-     ]
-    },
-    {
-     "data": {
-      "text/plain": [
-       "<AxesSubplot:xlabel='population', ylabel='population_density'>"
-      ]
-     },
-<<<<<<< HEAD
-     "execution_count": 5,
-=======
-     "execution_count": 6,
->>>>>>> 08493ea0
-     "metadata": {},
-     "output_type": "execute_result"
-    },
-    {
-     "data": {
-      "image/png": "iVBORw0KGgoAAAANSUhEUgAAAeEAAAHACAYAAACVutCdAAAAOXRFWHRTb2Z0d2FyZQBNYXRwbG90bGliIHZlcnNpb24zLjQuMywgaHR0cHM6Ly9tYXRwbG90bGliLm9yZy/MnkTPAAAACXBIWXMAAA9hAAAPYQGoP6dpAABFHUlEQVR4nO3de1xVVd4/8M8BDkdA3HI/HkVFZVRCzTAVLC+ZlxLJ6fl1UcNKH82nAJl0SqfppTWTkDlqaWU183gplXn1eMmncUicDEMBFWQCr/iIggiCeDhc5bp+fzjs8XATDgc35/B5v168XrL39+yzVjXzce291toqIYQAERERPXA2SjeAiIiou2IIExERKYQhTEREpBCGMBERkUIYwkRERAphCBMRESmEIUxERKQQhjAREZFC7JRugDWpr6/HjRs34OzsDJVKpXRziIhIAUIIlJaWQqfTwcam9bEuQ9iMbty4AW9vb6WbQUREXUBOTg769evXag1D2IycnZ0B3P0H36tXL4VbQ0RESigpKYG3t7ecCa1hCJtRwy3oXr16MYSJiLq5tjyW5MQsIiIihTCEiYiIFMIQJiIiUghDmIiISCEMYSIiIoUwhImIiBTCECYiIlKIoiF87NgxzJ49GzqdDiqVCgcOHJDP1dTU4O2338aIESPg5OQEnU6HBQsW4MaNG0bXqKqqQnh4ONzd3eHk5ISQkBBcv37dqEav1yM0NBSSJEGSJISGhqK4uNioJjs7G7Nnz4aTkxPc3d0RERGB6urqzuo6ERGRsiFcXl6OUaNGYcuWLU3OVVRUIDU1Fe+++y5SU1Oxb98+XLp0CSEhIUZ1kZGR2L9/P2JiYpCQkICysjIEBwejrq5Orpk3bx7S0tIQGxuL2NhYpKWlITQ0VD5fV1eHWbNmoby8HAkJCYiJicHevXuxfPnyzus8ERGR6CIAiP3797dac/LkSQFAXLt2TQghRHFxsVCr1SImJkauyc3NFTY2NiI2NlYIIcS5c+cEAJGUlCTXJCYmCgDiwoULQgghDh06JGxsbERubq5cs2fPHqHRaITBYGhzHwwGgwDQrs8QEZF1aU8WWNQzYYPBAJVKhd69ewMAUlJSUFNTg+nTp8s1Op0O/v7+OHHiBAAgMTERkiRh3Lhxcs348eMhSZJRjb+/P3Q6nVwzY8YMVFVVISUl5QH0rHu5UliGoxcLkHWrXOmmEBEpymL2jr5z5w5WrlyJefPmyfsy5+fnw97eHi4uLka1Xl5eyM/Pl2s8PT2bXM/T09OoxsvLy+i8i4sL7O3t5ZrmVFVVoaqqSv69pKTEtM51E8UV1YjYk4ZjmYXysYm+Htg8dzQkR7WCLSMiUoZFjIRramrw4osvor6+Hp999tl964UQRhtnN7eJtik1jUVFRcmTvSRJ4msM7yNiTxqOX75ldOz45VsI33NGoRYRESmry4dwTU0Nnn/+eWRlZSEuLs7o7URarRbV1dXQ6/VGnykoKJBHtlqtFjdv3mxy3cLCQqOaxiNevV6PmpqaJiPke61atQoGg0H+ycnJMbmf1u5KYRmOZRaiTgij43VC4FhmIW9NE1G31KVDuCGAMzMzceTIEbi5uRmdDwgIgFqtRlxcnHwsLy8PGRkZCAoKAgAEBgbCYDDg5MmTck1ycjIMBoNRTUZGBvLy8uSaw4cPQ6PRICAgoMX2aTQa+bWFfH1h667drmj1/NUihjARdT+KPhMuKyvD5cuX5d+zsrKQlpYGV1dX6HQ6/L//9/+QmpqK77//HnV1dfJo1dXVFfb29pAkCYsWLcLy5cvh5uYGV1dXrFixAiNGjMCTTz4JABg+fDhmzpyJxYsX44svvgAALFmyBMHBwRg6dCgAYPr06fDz80NoaCg++ugj3L59GytWrMDixYsZrGYywNWx1fMD3ZweUEuIiLoOlRCN7g8+QD/99BOmTJnS5PjLL7+MNWvWwMfHp9nPHT16FJMnTwZwd8LWb3/7W+zevRuVlZWYOnUqPvvsM6Pns7dv30ZERAQOHjwIAAgJCcGWLVvkWdbA3c06Xn/9dfz4449wcHDAvHnzsH79emg0mjb3p6SkBJIkwWAwMLybseAvJ3H88i2jW9K2KhUmDHHHzkVjFWwZEZH5tCcLFA1ha8MQbp2hogbhe85wdjQRWbX2ZIHFLFEiyyc5qrFz0Vhk3SrH1aJyDHRzgo87b0MTUffFEKYHzsed4UtEBHTx2dFERETWjCFMRESkEIYwERGRQhjCRERECmEIExERKYQhTEREpBCGMBERkUIYwkRERAphCBMRESmEIUxERKQQhjAREZFCGMJEREQKYQgTEREphCFMRESkEIYwERGRQhjCRERECmEIExERKYQhTEREpBCGMBERkUIYwkRERAphCBMRESmEIUxERKQQhjAREZFCGMJEREQKYQgTEREphCFMRESkEIYwERGRQhjCRERECmEIExERKYQhTEREpBCGMBERkUIYwkRERAphCBMRESmEIUxERKQQhjAREZFCGMJEREQKYQgTEREphCFMRESkEIYwERGRQhjCRERECmEIExERKYQhTEREpBCGMBERkUIYwkRERAphCBMRESmEIUxERKQQRUP42LFjmD17NnQ6HVQqFQ4cOGB0XgiBNWvWQKfTwcHBAZMnT8bZs2eNaqqqqhAeHg53d3c4OTkhJCQE169fN6rR6/UIDQ2FJEmQJAmhoaEoLi42qsnOzsbs2bPh5OQEd3d3REREoLq6ujO6TUREBEDhEC4vL8eoUaOwZcuWZs+vW7cOGzZswJYtW3Dq1ClotVpMmzYNpaWlck1kZCT279+PmJgYJCQkoKysDMHBwairq5Nr5s2bh7S0NMTGxiI2NhZpaWkIDQ2Vz9fV1WHWrFkoLy9HQkICYmJisHfvXixfvrzzOk9ERCS6CABi//798u/19fVCq9WK6Oho+didO3eEJEli69atQgghiouLhVqtFjExMXJNbm6usLGxEbGxsUIIIc6dOycAiKSkJLkmMTFRABAXLlwQQghx6NAhYWNjI3Jzc+WaPXv2CI1GIwwGQ5v7YDAYBIB2fYaIiKxLe7Kgyz4TzsrKQn5+PqZPny4f02g0mDRpEk6cOAEASElJQU1NjVGNTqeDv7+/XJOYmAhJkjBu3Di5Zvz48ZAkyajG398fOp1OrpkxYwaqqqqQkpLSYhurqqpQUlJi9ENERNRWXTaE8/PzAQBeXl5Gx728vORz+fn5sLe3h4uLS6s1np6eTa7v6elpVNP4e1xcXGBvby/XNCcqKkp+zixJEry9vdvZSyIi6s66bAg3UKlURr8LIZoca6xxTXP1ptQ0tmrVKhgMBvknJyen1XYRERHdq8uGsFarBYAmI9GCggJ51KrValFdXQ29Xt9qzc2bN5tcv7Cw0Kim8ffo9XrU1NQ0GSHfS6PRoFevXkY/REREbdVlQ9jHxwdarRZxcXHyserqasTHxyMoKAgAEBAQALVabVSTl5eHjIwMuSYwMBAGgwEnT56Ua5KTk2EwGIxqMjIykJeXJ9ccPnwYGo0GAQEBndpPIiLqvuyU/PKysjJcvnxZ/j0rKwtpaWlwdXVF//79ERkZibVr18LX1xe+vr5Yu3YtHB0dMW/ePACAJElYtGgRli9fDjc3N7i6umLFihUYMWIEnnzySQDA8OHDMXPmTCxevBhffPEFAGDJkiUIDg7G0KFDAQDTp0+Hn58fQkND8dFHH+H27dtYsWIFFi9ezNEtERF1nk6eqd2qo0ePCgBNfl5++WUhxN1lSqtXrxZarVZoNBoxceJEkZ6ebnSNyspKERYWJlxdXYWDg4MIDg4W2dnZRjVFRUVi/vz5wtnZWTg7O4v58+cLvV5vVHPt2jUxa9Ys4eDgIFxdXUVYWJi4c+dOu/rDJUpERNSeLFAJIYSCfwewKiUlJZAkCQaDgSNoIqJuqj1Z0GWfCRMREVk7hjAREZFCGMJEREQKYQgTEREphCFMRESkEIYwERGRQhjCRERECmEIExERKYQhTEREpBCGMBERkUIYwkRERAphCBMRESmEIUxERKQQhjAREZFCGMJEREQKYQgTEREphCFMRESkEIYwERGRQhjCRERECmEIExERKYQhTEREpBCGMBERkUIYwkRERAphCBMRESmEIUxERKQQhjAREZFCGMJEREQKYQgTEREphCFMRESkEIYwERGRQhjCRERECmEIExERKYQhTEREpBCGMBERkUIYwkRERAphCBMRESmEIUxERKQQhjAREZFCGMJEREQKYQgTEREphCFMRESkEIYwERGRQhjCRERECmEIExERKYQhTEREpBCGMBERkUIYwkRERAphCBMRESmky4dwbW0tfv/738PHxwcODg4YNGgQ3n//fdTX18s1QgisWbMGOp0ODg4OmDx5Ms6ePWt0naqqKoSHh8Pd3R1OTk4ICQnB9evXjWr0ej1CQ0MhSRIkSUJoaCiKi4sfRDeJiKgbMimEt2/fjoqKCnO3pVkffvghtm7dii1btuD8+fNYt24dPvroI2zevFmuWbduHTZs2IAtW7bg1KlT0Gq1mDZtGkpLS+WayMhI7N+/HzExMUhISEBZWRmCg4NRV1cn18ybNw9paWmIjY1FbGws0tLSEBoa+kD6SURE3ZAwgVarFc7OzmLhwoXi+PHjplyizWbNmiUWLlxodOzZZ58VL730khBCiPr6eqHVakV0dLR8/s6dO0KSJLF161YhhBDFxcVCrVaLmJgYuSY3N1fY2NiI2NhYIYQQ586dEwBEUlKSXJOYmCgAiAsXLrSprQaDQQAQBoPBtM4SEZHFa08WmDQSvn79Or755hvo9XpMmTIFw4YNw4cffoj8/Hxz/v0AAPDYY4/hH//4By5dugQA+Oc//4mEhAQ8/fTTAICsrCzk5+dj+vTp8mc0Gg0mTZqEEydOAABSUlJQU1NjVKPT6eDv7y/XJCYmQpIkjBs3Tq4ZP348JEmSaxqrqqpCSUmJ0Q8REVFbmRTCtra2CAkJwb59+5CTk4MlS5Zg165d6N+/P0JCQvDdd98ZPbPtiLfffhtz587FsGHDoFarMXr0aERGRmLu3LkAIAe/l5eX0ee8vLzkc/n5+bC3t4eLi0urNZ6enk2+39PTs8W/XERFRcnPjyVJgre3d8c6S0RE3UqHJ2Z5enpiwoQJCAwMhI2NDdLT0/HKK69g8ODB+OmnnzrcwL/+9a/45ptvsHv3bqSmpmLHjh1Yv349duzYYVSnUqmMfhdCNDnWWOOa5upbu86qVatgMBjkn5ycnLZ2i4iIyPQQvnnzJtavX4+HHnoIkydPRklJCb7//ntkZWXhxo0bePbZZ/Hyyy93uIG//e1vsXLlSrz44osYMWIEQkND8Zvf/AZRUVEAAK1WCwBNRqsFBQXy6Fir1aK6uhp6vb7Vmps3bzb5/sLCwiaj7AYajQa9evUy+iEiImork0J49uzZ8Pb2xvbt27F48WLk5uZiz549ePLJJwEADg4OWL58uVlGhhUVFbCxMW6mra2tfLvbx8cHWq0WcXFx8vnq6mrEx8cjKCgIABAQEAC1Wm1Uk5eXh4yMDLkmMDAQBoMBJ0+elGuSk5NhMBjkGiIiInOyM+VDnp6eiI+PR2BgYIs1ffr0QVZWlskNazB79mx88MEH6N+/Px566CGcOXMGGzZswMKFCwHcvYUcGRmJtWvXwtfXF76+vli7di0cHR0xb948AIAkSVi0aBGWL18ONzc3uLq6YsWKFRgxYoT8F4fhw4dj5syZWLx4Mb744gsAwJIlSxAcHIyhQ4d2uB9ERERNmDL9eseOHeLOnTtNjldVVYkdO3aYcskWlZSUiGXLlon+/fuLHj16iEGDBol33nlHVFVVyTX19fVi9erVQqvVCo1GIyZOnCjS09ONrlNZWSnCwsKEq6urcHBwEMHBwSI7O9uopqioSMyfP184OzsLZ2dnMX/+fKHX69vcVi5RIiKi9mSBSggh2hvctra2yMvLazKbuKioCJ6enkYbYHQnJSUlkCQJBoOBz4eJiLqp9mSBSc+ERQszhq9fvw5Jkky5JBERUbfTrmfCo0ePhkqlgkqlwtSpU2Fn9++P19XVISsrCzNnzjR7I4mIiKxRu0J4zpw5AIC0tDTMmDEDPXv2lM/Z29tj4MCB+I//+A+zNpCIiMhatSuEV69eDQAYOHAgXnjhBfTo0aNTGkVERNQdmLREyRybcBAREXV3bQ5hV1dXXLp0Ce7u7nBxcWl1S8jbt2+bpXFERETWrM0hvHHjRjg7O8t/vt++zERERNQ6k9YJU/O4TpiIiDp9nXBqairS09Pl37/77jvMmTMHv/vd71BdXW3KJYmIiLodk0L4tddew6VLlwAAV65cwQsvvABHR0d8++23eOutt8zaQCIiImtlUghfunQJDz/8MADg22+/xaRJk7B7925s374de/fuNWf7iIiIrJbJ21Y2vErwyJEjePrppwEA3t7euHXrlvlaR0REZMVMCuExY8bgj3/8I77++mvEx8dj1qxZAICsrCx4eXmZtYFERETWyqQQ3rRpE1JTUxEWFoZ33nkHQ4YMAQD8z//8D4KCgszaQCIiImtl1iVKd+7cga2tLdRqtbkuaVG4RImIyLJdKSzDtdsVGOjmBB93J5Ou0Z4sMGnbygbV1dUoKCiQnw836N+/f0cuS0RE9EAVV1QjYk8ajmUWyscm+npg89zRkBw7b2Bp8uzoxx9/HA4ODhgwYAB8fHzg4+ODgQMHwsfHx9xtJCIi6lQRe9Jw/LLxxOLjl28hfM+ZTv1ek0bCr776Kuzs7PD999+jT58+3MKSiIgs1pXCMqMRcIM6IXAssxBZt8pNvjV9PyaFcFpaGlJSUjBs2DBzt4eIiOiBuna7otXzV4s6L4RNuh3t5+fH9cBERGQVBrg6tnp+oFvnBDBgYgh/+OGHeOutt/DTTz+hqKgIJSUlRj9ERESWYpBHT0z09YBto0ertioVJvp6dNooGDBxiZKNzd3sbvwsWAgBlUqFuro687TOwnCJEhGRZTJU1CB8zxmzzI7u9CVKR48eNeVjREREXZLkqMbORWORdascV4vKO7ROuD1MCuFJkyaZux1ERESK83F/MOHbwKRnwgDw888/46WXXkJQUBByc3MBAF9//TUSEhLM1jgiIiJrZlII7927FzNmzICDgwNSU1NRVVUFACgtLcXatWvN2kAiIiJrZVII//GPf8TWrVvx1VdfGe0THRQUhNTUVLM1joiIyJqZFMIXL17ExIkTmxzv1asXiouLO9omIiKibsGkEO7Tpw8uX77c5HhCQgIGDRrU4UYRERF1ByaF8GuvvYZly5YhOTkZKpUKN27cwK5du7BixQq8/vrr5m4jERGRVTJpidJbb70Fg8GAKVOm4M6dO5g4cSI0Gg1WrFiBsLAwc7eRiIjIKpm0Y1aDiooKnDt3DvX19fDz80PPnj3N2TaLwx2ziIio03fMauDo6IgxY8Z05BJERETdVptD+Nlnn23zRfft22dSY4iIiLqTNk/MkiRJ/unVqxf+8Y9/4PTp0/L5lJQU/OMf/4AkSZ3SUCIiImvT5pHwtm3b5D+//fbbeP7557F161bY2toCAOrq6vD666/zWSgREVEbmTQxy8PDAwkJCRg6dKjR8YsXLyIoKAhFRUVma6Al4cQsIiJqTxaYtE64trYW58+fb3L8/PnzqK+vN+WSRERE3Y5Js6NfffVVLFy4EJcvX8b48eMBAElJSYiOjsarr75q1gYSERFZK5NCeP369dBqtdi4cSPy8vIA3N3K8q233sLy5cvN2kAiIiJr1aHNOoC7974BNHvf+/jx4xgzZgw0Gk1HvsJi8JkwERF1+jPhe/Xq1avFL3nqqaeQm5vb0a8gIiKySh0O4dZ0cJBNRERk1To1hImIiKhlDGEiIiKFMISJiIgU0qkhrFKpOvPyREREFo0Ts4iIiBTSqSFcWlqKQYMGdfg6ubm5eOmll+Dm5gZHR0c8/PDDSElJkc8LIbBmzRrodDo4ODhg8uTJOHv2rNE1qqqqEB4eDnd3dzg5OSEkJATXr183qtHr9QgNDZXfFhUaGori4uIOt5+IiKg5JoXwzZs3ERoaCp1OBzs7O9ja2hr9mJNer8eECROgVqvx97//HefOncOf/vQn9O7dW65Zt24dNmzYgC1btuDUqVPQarWYNm0aSktL5ZrIyEjs378fMTExSEhIQFlZGYKDg1FXVyfXzJs3D2lpaYiNjUVsbCzS0tIQGhpq1v4QERE1MGnHrKeeegrZ2dkICwtDnz59mjz7feaZZ8zWwJUrV+L48eP4+eefmz0vhIBOp0NkZCTefvttAHdHvV5eXvjwww/x2muvwWAwwMPDA19//TVeeOEFAMCNGzfg7e2NQ4cOYcaMGTh//jz8/PyQlJSEcePGAbi7H3ZgYCAuXLjQ5I1RzeGOWURE1J4sMGnv6ISEBPz88894+OGHTfl4uxw8eBAzZszAc889h/j4ePTt2xevv/46Fi9eDADIyspCfn4+pk+fLn9Go9Fg0qRJOHHiBF577TWkpKSgpqbGqEan08Hf3x8nTpzAjBkzkJiYCEmS5AAGgPHjx0OSJJw4caLZEK6qqkJVVZX8e8MWnkRERG1h0u1ob2/vBzbp6sqVK/j888/h6+uLH374AUuXLkVERAR27twJAMjPzwcAeHl5GX3Oy8tLPpefnw97e3u4uLi0WuPp6dnk+z09PeWaxqKiouTnx5Ikwdvbu2OdJSKibsWkEN60aRNWrlyJq1evmrk5TdXX1+ORRx7B2rVrMXr0aLz22mtYvHgxPv/8c6O6xrfEhRD3XSLVuKa5+taus2rVKhgMBvknJyenrd0iIiIy7Xb0Cy+8gIqKCgwePBiOjo5Qq9VG52/fvm2WxgF3X5Ho5+dndGz48OHYu3cvAECr1QK4O5Lt06ePXFNQUCCPjrVaLaqrq6HX641GwwUFBQgKCpJrbt682eT7CwsLm4yyG2g0mm7zhigiIjI/k0J406ZNZm5GyyZMmICLFy8aHbt06RIGDBgAAPDx8YFWq0VcXBxGjx4NAKiurkZ8fDw+/PBDAEBAQADUajXi4uLw/PPPAwDy8vKQkZGBdevWAQACAwNhMBhw8uRJjB07FgCQnJwMg8EgBzUREZFZiS7u5MmTws7OTnzwwQciMzNT7Nq1Szg6OopvvvlGromOjhaSJIl9+/aJ9PR0MXfuXNGnTx9RUlIi1yxdulT069dPHDlyRKSmpoonnnhCjBo1StTW1so1M2fOFCNHjhSJiYkiMTFRjBgxQgQHB7e5rQaDQQAQBoPBPJ0nIiKL054sMGkkDAB1dXU4cOAAzp8/D5VKBT8/P4SEhJh9nfCjjz6K/fv3Y9WqVXj//ffh4+ODTZs2Yf78+XLNW2+9hcrKSrz++uvQ6/UYN24cDh8+DGdnZ7lm48aNsLOzw/PPP4/KykpMnToV27dvN2rvrl27EBERIc+iDgkJwZYtW8zaHyIiogYmrRO+fPkynn76aeTm5mLo0KEQQuDSpUvw9vbG3/72NwwePLgz2trlcZ0wERG1JwtMmh0dERGBwYMHIycnB6mpqThz5gyys7Ph4+ODiIgIkxpNRETU3Zh0Ozo+Ph5JSUlwdXWVj7m5uSE6OhoTJkwwW+OIiIismUkjYY1GY7Qvc4OysjLY29t3uFFERETdgUkhHBwcjCVLliA5ORlCCAghkJSUhKVLlyIkJMTcbSQiIrJKJoXwJ598gsGDByMwMBA9evRAjx49MGHCBAwZMgQff/yxudtIRERklUx6Jty7d2989913yMzMxIULFyCEgJ+fH4YMGWLu9hEREVktk9cJA4Cvry98fX3N1RYiIqJupc0h/Oabb+IPf/gDnJyc8Oabb7Zau2HDhg43jIiIyNq1OYTPnDmDmpoa+c9ERETUMSbtmEXN445ZRETU6TtmLVy4sNl1wuXl5Vi4cKEplyQiIup2TArhHTt2oLKyssnxyspK7Ny5s8ONIiIi6g7aNTu6pKRE3pyjtLQUPXr0kM/V1dXh0KFD8PT0NHsjiYiIrFG7Qrh3795QqVRQqVT41a9+1eS8SqXCe++9Z7bGERERWbN2hfDRo0chhMATTzyBvXv3Gr3Awd7eHgMGDIBOpzN7I4mIiKxRu0J40qRJAICsrCx4e3vDxsakR8pEREQEE3fMGjBgAACgoqIC2dnZqK6uNjo/cuTIjreMiIjIypkUwoWFhXj11Vfx97//vdnzdXV1HWoUERFRd2DS/eTIyEjo9XokJSXBwcEBsbGx2LFjB3x9fXHw4EFzt5GIiMgqmTQS/vHHH/Hdd9/h0UcfhY2NDQYMGIBp06ahV69eiIqKwqxZs8zdTiIiIqtj0ki4vLxcXg/s6uqKwsJCAMCIESOQmppqvtYRERFZMZNCeOjQobh48SIA4OGHH8YXX3yB3NxcbN26FX369DFrA4mIiKyVSbejIyMjkZeXBwBYvXo1ZsyYgV27dsHe3h7bt283Z/uIiIisllneolRRUYELFy6gf//+cHd3N0e7LBLfokRERO3JApNGwo05OjrikUceMceliIiIuo02h/Cbb77Z5otu2LDBpMYQERF1J20O4TNnzrSpTqVSmdwYIiKi7qTNIXz06NHObAcREVG3wzcwEBERKcSkiVlTpkxp9bbzjz/+aHKDiIiIuguTQvjhhx82+r2mpgZpaWnIyMjAyy+/bI52ERERWT2TQnjjxo3NHl+zZg3Kyso61CAiIqLuwqzPhF966SX893//tzkvSUREZLXMGsKJiYno0aOHOS9JRERktUy6Hf3ss88a/S6EQF5eHk6fPo13333XLA0jIiKydiaFsCRJRr/b2Nhg6NCheP/99zF9+nSzNIyIiMjamRTC27ZtM3c7iIiIup0OvcDh9OnTOH/+PFQqFYYPH46AgABztYuIiMjqmRTC169fx9y5c3H8+HH07t0bAFBcXIygoCDs2bMH3t7e5mwjERGRVTJpdvTChQtRU1OD8+fP4/bt27h9+zbOnz8PIQQWLVpk7jYSERFZJZUQQrT3Qw4ODjhx4gRGjx5tdDw1NRUTJkxAZWWl2RpoSdrzImciIrJO7ckCk0bC/fv3R01NTZPjtbW16Nu3rymXJCIi6nZMCuF169YhPDwcp0+fRsNA+vTp01i2bBnWr19v1gYSERFZK5NuR7u4uKCiogK1tbWws7s7t6vhz05OTka1t2/fNk9LLQBvRxMRUXuywKTZ0Zs2bTLlY0RERHQPk0KYryskIiLqOJM366irq8OBAwfkzTr8/PwQEhICW1tbc7aPiIjIapkUwpcvX8bTTz+N3NxcDB06FEIIXLp0Cd7e3vjb3/6GwYMHm7udREREVsek2dEREREYPHgwcnJykJqaijNnziA7Oxs+Pj6IiIgwdxtlUVFRUKlUiIyMlI8JIbBmzRrodDo4ODhg8uTJOHv2rNHnqqqqEB4eDnd3dzg5OSEkJATXr183qtHr9QgNDYUkSZAkCaGhoSguLu60vhAREZkUwvHx8Vi3bh1cXV3lY25uboiOjkZ8fLzZGnevU6dO4csvv8TIkSONjq9btw4bNmzAli1bcOrUKWi1WkybNg2lpaVyTWRkJPbv34+YmBgkJCSgrKwMwcHBqKurk2vmzZuHtLQ0xMbGIjY2FmlpaQgNDe2UvhAREQEAhAlcXFzE8ePHmxxPSEgQLi4uplyyVaWlpcLX11fExcWJSZMmiWXLlgkhhKivrxdarVZER0fLtXfu3BGSJImtW7cKIYQoLi4WarVaxMTEyDW5ubnCxsZGxMbGCiGEOHfunAAgkpKS5JrExEQBQFy4cKHN7TQYDAKAMBgMHekuERFZsPZkgUkj4eDgYCxZsgTJyckQQkAIgaSkJCxduhQhISHm/DsCAOCNN97ArFmz8OSTTxodz8rKQn5+vtE7jDUaDSZNmoQTJ04AAFJSUlBTU2NUo9Pp4O/vL9ckJiZCkiSMGzdOrhk/fjwkSZJrmlNVVYWSkhKjHyIiorYyKYQ/+eQTDB48GIGBgejRowd69OiBoKAgDBkyBB9//LFZGxgTE4PU1FRERUU1OZefnw8A8PLyMjru5eUln8vPz4e9vT1cXFxarfH09GxyfU9PT7mmOVFRUfIzZEmS+PYoIiJqF5NmR/fu3RvfffcdLl++jHPnzgEA/Pz8MGTIELM2LicnB8uWLcPhw4fRo0ePFutUKpXR70KIJscaa1zTXP39rrNq1Sq8+eab8u8lJSUMYiIiajOTRsIA8Je//AVz5szBc889h+eeew5z5szBn//8Z3O2DSkpKSgoKEBAQADs7OxgZ2eH+Ph4fPLJJ7Czs5NHwI1HqwUFBfI5rVaL6upq6PX6Vmtu3rzZ5PsLCwubjLLvpdFo0KtXL6MfIiKitjIphN99910sW7YMs2fPxrfffotvv/0Ws2fPxm9+8xv8/ve/N1vjpk6divT0dKSlpck/Y8aMwfz585GWloZBgwZBq9UiLi5O/kx1dTXi4+MRFBQEAAgICIBarTaqycvLQ0ZGhlwTGBgIg8GAkydPyjXJyckwGAxyDRERkdmZMvPLzc1N7N69u8nx3bt3Czc3N1Mu2Wb3zo4WQojo6GghSZLYt2+fSE9PF3PnzhV9+vQRJSUlcs3SpUtFv379xJEjR0Rqaqp44oknxKhRo0Rtba1cM3PmTDFy5EiRmJgoEhMTxYgRI0RwcHC72sbZ0URE1J4sMOmZcF1dHcaMGdPkeEBAAGprazv414L2eeutt1BZWYnXX38der0e48aNw+HDh+Hs7CzXbNy4EXZ2dnj++edRWVmJqVOnYvv27UZbbO7atQsRERHyLOqQkBBs2bLlgfaFiIi6F5NeZRgeHg61Wo0NGzYYHV+xYgUqKyvx6aefmq2BloSvMiQiok5/lSFwd2LW4cOHMX78eABAUlIScnJysGDBAqMZw42DmoiIiO4yKYQzMjLwyCOPAAD+7//+DwDg4eEBDw8PZGRkyHX3WyZERETUnZkUwkePHjV3O4iIiLodk9cJExERUccwhImIiBTCECYiIlIIQ5iIiEghJi9RIstzpbAM125XYKCbE3zcnZRuDhFRt8cQ7gaKK6oRsScNxzIL5WMTfT2wee5oSI5qBVtGRNS98XZ0NxCxJw3HL98yOnb88i2E7zmjUIuIiAhgCFu9K4VlOJZZiLpGu5PWCYFjmYXIulWuUMuIiIghbOWu3a5o9fzVIoYwEZFSGMJWboCrY6vnB7pxghYRkVIYwlZukEdPTPT1gG2jfbxtVSpM9PXgLGkiIgUxhLuBzXNHY8IQd6NjE4a4Y/Pc0Qq1iIiIAC5R6hYkRzV2LhqLrFvluFpUznXCRERdBEO4G/FxZ/gSEXUlvB1NRESkEIYwERGRQhjCRERECmEIExERKYQTs6jd+DYmIiLzYAhTm/FtTERE5sXb0dRmfBsTEZF5MYSpTfg2JiIi82MIU5skZ91u9TzfxkRE1H58Jkytau45cHP4NiYiovZjCFOrmnsOfC9blQoThrhzljQRkQkYwtSihufAreHbmIiITMcQphZdu13R6vnoZ0fgxbH9H1BriIisDydmUYsGuDq2en7cILcH1BIiIuvEEKYWDfLoiYm+HrBVqYyO26pUmOjrwefAREQdxBCmVm2eOxoThrgbHeNzYCIi8+AzYWqV5KjGzkVjkXWrHFeLyrlfNBGRGTGEqU183Bm+RETmxtvRRERECuFI2MrwNYNERJaDIWwl+JpBIiLLw9vRVqIjrxm8UliGoxcL+CYkIqIHjCNhK9DS9pL3vmawuVvTHD0TESmLI2ErcL/tJVt6zWBHRs9ERNRxDGErcL/tJZt7zWDD6LlOCKPj946eiYioczGErYAp20uaOnomIiLzYQhbifZuL2nK6JmIiMyLE7OsRHu3l2wYPR+/fMvolrStSoUJQ9y5xpiI6AHgSNjK+Lg7YcpQzzaFKF/OQESkLI6EuzG+nIGISFkMYeLLGYiIFNLlb0dHRUXh0UcfhbOzMzw9PTFnzhxcvHjRqEYIgTVr1kCn08HBwQGTJ0/G2bNnjWqqqqoQHh4Od3d3ODk5ISQkBNevXzeq0ev1CA0NhSRJkCQJoaGhKC4u7uwuEhFRN9XlQzg+Ph5vvPEGkpKSEBcXh9raWkyfPh3l5f9eQrNu3Tps2LABW7ZswalTp6DVajFt2jSUlpbKNZGRkdi/fz9iYmKQkJCAsrIyBAcHo66uTq6ZN28e0tLSEBsbi9jYWKSlpSE0NPSB9peIiLoRYWEKCgoEABEfHy+EEKK+vl5otVoRHR0t19y5c0dIkiS2bt0qhBCiuLhYqNVqERMTI9fk5uYKGxsbERsbK4QQ4ty5cwKASEpKkmsSExMFAHHhwoU2tc1gMAgAwmAwdLifRERkmdqTBV1+JNyYwWAAALi6ugIAsrKykJ+fj+nTp8s1Go0GkyZNwokTJwAAKSkpqKmpMarR6XTw9/eXaxITEyFJEsaNGyfXjB8/HpIkyTWNVVVVoaSkxOiHiIiorSwqhIUQePPNN/HYY4/B398fAJCfnw8A8PLyMqr18vKSz+Xn58Pe3h4uLi6t1nh6ejb5Tk9PT7mmsaioKPn5sSRJ8Pb27lgHiYioW7GoEA4LC8Mvv/yCPXv2NDmnarRloxCiybHGGtc0V9/adVatWgWDwSD/5OTktKUbREREACwohMPDw3Hw4EEcPXoU/fr1k49rtVoAaDJaLSgokEfHWq0W1dXV0Ov1rdbcvHmzyfcWFhY2GWU30Gg06NWrl9EPERFRW3X5EBZCICwsDPv27cOPP/4IHx8fo/M+Pj7QarWIi4uTj1VXVyM+Ph5BQUEAgICAAKjVaqOavLw8ZGRkyDWBgYEwGAw4efKkXJOcnAyDwSDXdFVXCstw9GIB33xERGRhuvxmHW+88QZ2796N7777Ds7OzvKIV5IkODg4QKVSITIyEmvXroWvry98fX2xdu1aODo6Yt68eXLtokWLsHz5cri5ucHV1RUrVqzAiBEj8OSTTwIAhg8fjpkzZ2Lx4sX44osvAABLlixBcHAwhg4dqkznW3ClsAzXblfA1VGNPx3OxLHMQvncRF8PbJ47GpKjWsEWEhFRW6iEaPRC2S6mpeex27ZtwyuvvALg7mj5vffewxdffAG9Xo9x48bh008/lSdvAcCdO3fw29/+Frt370ZlZSWmTp2Kzz77zGgy1e3btxEREYGDBw8CAEJCQrBlyxb07t27TW0tKSmBJEkwGAydcmu6uKIaEXvSjEK3sYYXMOxcNBbAvwObW1ISET0Y7cmCLh/ClqSzQ3jBX042eetRS757YwL+dPgSR8lERA9Ye7Kgyz8TpruuFJbhWGZhmwIYAN45kI7jl28ZHTt++RbC95zpjOYREZEJGMIW4trtinbVZ+SWNAnsOiFwLLOQE7iIiLoIhrCFGODq2KY6W5UK/rrWb39cLWIIExF1BQxhCzHIoycm+nrA9j4bkEwY4o4Pfj2i1ZqBbpygRUTUFXT5JUr0b5vnjkb4njNNJlutmPErFJVXG82Anujr0WQSV8PM6dZmSXM2NRHRg8PZ0WbU2bOjG2TdKsfVovJWg9JQUdNsYN87O/rewHVxVDdZ/sTZ1ERE7cclSgp5UCHcHs0FdnPrjV0c1TBU1KD+ns82XnNMRET3154s4O1oK+fj3nS0HLEnrcnyJX1FTZPP3jubmremiYjMjxOzupn2rjcGOJuaiKizMIS7mfauNwY4m5qIqLPwdnQ309b1xkDbZlMTEZHpOBLuZlpab2yrujs5614Thrhj89zRD7J5RETdCkfC3VBz640nDLm7HOl2RfV9lz8REZF5cImSGSm9RKm9G220Zb0xERG1D5codTPNrftty0YbzS1fIiKiB4fPhK1Ac+t++dpCIqKujyFs4Vpa98vXFhIRdX0MYQt3v3W/3GiDiKjrYghbuPut++VGG0REXRdD2MK1vO5XhYm+Hpx4RUTUhTGErcDmuaMxYYi70TFutEFE1PVxiZIVkBzV2LloLNf9EhFZGIawFbh3k44pQz2Vbg4REbURQ9iCmbpJx73au8sWERGZD0PYwtwbmqu/O9tkk46EzEKE7zmDnYvGtnodcwQ4ERF1DEPYQjQXms2pB3AssxC/XC/GyH69W6xraZetRTtO4Y0nhnBkTIrjXRrqDvgCBzPqzBc4LPjLSRy/fKvJzlgt8e/bC9+HP250rOH/1GxVwIL/PnXfa3BkTErgXRqydHyBg5Vp2JqyPTJyS5B1qxw+7k5tHkU31rD/9P1ubROZU2t7ofO/RbI2XCdsAe63NWVLGrasbO7/1NqC+0+b5kphGY5eLOA/NxNwL3TqbjgStgD325qyJQPdnEwaRTd2taicz+TagLdRO64te6Hzv0WyJhwJW4DWtqZ0cVRD1aj+3i0rTR1F34v7T7cNXynZcdwLnbobhrCFaG5ryrE+rvD1dEbjqVpjfVzlLStNHUUD3H+6PXgb1Ty4Fzp1NwxhC9GwNeXRFZOx7dVHcXTFZKhtbZByTW9UZ6MC1LY28u3PQR49MWaAi0nfObp/b7wwph8DpA34Sknz4V7o1J3wmbCF8XG/u2aypWe99QLyyKth1PBq0ECcbhTW9zOiby+cvqaXP8dnm63jbVTz4V7o1J1wJGyh2jPyGq5r+5rlhufM526UGh3ns83W8Taq+fm4390Lnf/syJoxhC1Ue0ZeLQcE4NJoZDu6f2/oK2o69Gyzuy7R4W1UImov3o62UA3B2ngXLRsAjzUz8to8dzTC95wxuoU9YcjdW8z/vF6MMzl6PNLfBbX1Aq9ua3k3rdaWiHT3JTq8jUpE7cUQtmCb547G0m9SkHilSD5WD6C2vh6Gihqj4JMc1VgT4oeTWbdRUFoFT2cNhvdxbhLMjw5sfRJXa882udPRXQ3P7YmI7ochbMEkRzXUtjawUd2dkNUg+cpto+Brz7aVqdeK4eKoRkllrdEI21alwoQh7i2GS0sTxe69jc1gIiIyxmfCFqwh+OobLRRu/Py2PdtW1gkBfUUNHunf2+j4/Z5tcokOEVH7cSRswe4XfElXiiD+Fcjt9fq/XmfY1mebXKJDRNR+DOEupj3vUL1f8K3alw7/vqa9UtFWpWrX5KKWJord7zY2EVF3xvcJm1FH3ids6szi+71nuPHz4raws1Gh9p4PtXWGs6GipslErzEDXPBq0ED49ZUYxP/Cl9UTWbf2ZAFD2Iw6EsLNhWnDKLK1mcXNBV9zbHB35rQpbAAEDHDBt/8VBOD+IZJ1qxwZNwz4Mv7/kJ5bIh+/X5hbezh19yVcRN0FQ1ghpobwlcIyPPGn+BbPH10xudVQulJYhq8Tr2Hbiast1vSwU+FObcf+VY/2lgCocCanWD7WMNJ1dlCjTggMdHOCi6MaU9b/BH1FTZNrjND1wv9GPG50rLlw8tf1wtpfj8BI794danNXYupftIjIsrQnC/hMuAsw9R2qxRXV+M8dp9u0L3RHAxgAzuQYmhy7d3/pBr162KHkTm2z10i/UYKRa37A38Ifh7fb3Wfazc3ezrhRgpBPj1vNSJFLuIioOVyi1AXcb4LVTcMdZN0qN9oOsriiGhOif2z3ixkehJYC+N7zIZ8mAGj5FYANEi4XWsWe1VzCRUTN4Ui4kc8++wwfffQR8vLy8NBDD2HTpk14/PHH7//BDmhpZnGDlfvSmxyztQHqTH3I2wXoK2rwc2ah0QSw5jT3VihLxCVcRNQcjoTv8de//hWRkZF45513cObMGTz++ON46qmnkJ2d3enfvXnuaIz1cW1zvSUHcIPUbP19w6mBpY8U+ZYlImoOQ/geGzZswKJFi/Cf//mfGD58ODZt2gRvb298/vnnnf7dkqMatfVWkKzt8Eh/Fzmc7vcfojWMFPmWJSJqjLej/6W6uhopKSlYuXKl0fHp06fjxIkTnf79VwrLcOpq13u+21l6amzxuK8HgObf8NTAmjb74FuWiKgxhvC/3Lp1C3V1dfDy8jI67uXlhfz8/GY/U1VVhaqqKvn3kpKSZuva4n4Td7qi1mZB38+XoWPkPzeE0y/Xi/G7/enIuGdtsTWOFPmWJSJqwBBuRNXomZ0QosmxBlFRUXjvvffM8r1tfTaqlIYR6XvPPGQ0imsY1dnZqPBh7AWcu1HS6g5dNirgsSEeCGp0WxYARvbrje/DH+dIkYi6DT4T/hd3d3fY2to2GfUWFBQ0GR03WLVqFQwGg/yTk5Nj8vc3PBvtqhpGpD7uTpgy1FMOx4bfH/f1wK5F4/HYEOM+uDRa3/vYEI/7jmwbfwcRkbXiSPhf7O3tERAQgLi4OPz617+Wj8fFxeGZZ55p9jMajQYajcZsbdg8dzT+a1cKTvxfkdHx4X2c8eF/jIRzDzWuFpXDzcke63+41GT7wxUzfoWi8mrcKq3CDUMlhno549Ojl422juylscMAd0c8OtAVoYEDAQBnbxiw48RVo2fSvp49sXz6r6BR27Z5RNrSM0+ObImImsdtK+/x17/+FaGhodi6dSsCAwPx5Zdf4quvvsLZs2cxYMCA+36+I3tH3yvrVjmSrxRBABg/yK3F4GpruJm7joiIWsZtK030wgsvoKioCO+//z7y8vLg7++PQ4cOtSmAzamtE3eUqiMiIvPgSNiMzDUSJiIiy9WeLODELCIiIoUwhImIiBTCECYiIlIIQ5iIiEghDGEiIiKFMISJiIgUwhAmIiJSCEOYiIhIIQxhIiIihTCEiYiIFMK9o82oYQfQkpKS+1QSEZG1asiAtuwKzRA2o9LSUgCAt7e3wi0hIiKllZaWQpKkVmv4Agczqq+vx40bN+Ds7AyVSmXSNUpKSuDt7Y2cnByrewkE+2Z5rLVfAPtmiSylX0IIlJaWQqfTwcam9ae+HAmbkY2NDfr162eWa/Xq1atL/0fWEeyb5bHWfgHsmyWyhH7dbwTcgBOziIiIFMIQJiIiUghDuIvRaDRYvXo1NBqN0k0xO/bN8lhrvwD2zRJZY784MYuIiEghHAkTEREphCFMRESkEIYwERGRQhjCRERECmEIdzGfffYZfHx80KNHDwQEBODnn39+YN997NgxzJ49GzqdDiqVCgcOHDA6L4TAmjVroNPp4ODggMmTJ+Ps2bNGNVVVVQgPD4e7uzucnJwQEhKC69evG9Xo9XqEhoZCkiRIkoTQ0FAUFxcb1WRnZ2P27NlwcnKCu7s7IiIiUF1dbVSTnp6OSZMmwcHBAX379sX777/f7F6tUVFRePTRR+Hs7AxPT0/MmTMHFy9etIq+ff755xg5cqS8eUFgYCD+/ve/W3y/GouKioJKpUJkZKTF923NmjVQqVRGP1qt1uL71SA3NxcvvfQS3Nzc4OjoiIcffhgpKSlW0z+zE9RlxMTECLVaLb766itx7tw5sWzZMuHk5CSuXbv2QL7/0KFD4p133hF79+4VAMT+/fuNzkdHRwtnZ2exd+9ekZ6eLl544QXRp08fUVJSItcsXbpU9O3bV8TFxYnU1FQxZcoUMWrUKFFbWyvXzJw5U/j7+4sTJ06IEydOCH9/fxEcHCyfr62tFf7+/mLKlCkiNTVVxMXFCZ1OJ8LCwuQag8EgvLy8xIsvvijS09PF3r17hbOzs1i/fn2Tfs2YMUNs27ZNZGRkiLS0NDFr1izRv39/UVZWZvF9O3jwoPjb3/4mLl68KC5evCh+97vfCbVaLTIyMiy6X/c6efKkGDhwoBg5cqRYtmyZxf87W716tXjooYdEXl6e/FNQUGDx/RJCiNu3b4sBAwaIV155RSQnJ4usrCxx5MgRcfnyZavoX2dgCHchY8eOFUuXLjU6NmzYMLFy5coH3pbGIVxfXy+0Wq2Ijo6Wj925c0dIkiS2bt0qhBCiuLhYqNVqERMTI9fk5uYKGxsbERsbK4QQ4ty5cwKASEpKkmsSExMFAHHhwgUhxN2/DNjY2Ijc3Fy5Zs+ePUKj0QiDwSCEEOKzzz4TkiSJO3fuyDVRUVFCp9OJ+vr6VvtWUFAgAIj4+Hir65sQQri4uIg///nPVtGv0tJS4evrK+Li4sSkSZPkELbkvq1evVqMGjWq2f5acr+EEOLtt98Wjz32WLN9s4b+dQbeju4iqqurkZKSgunTpxsdnz59Ok6cOKFQq/4tKysL+fn5Ru3TaDSYNGmS3L6UlBTU1NQY1eh0Ovj7+8s1iYmJkCQJ48aNk2vGjx8PSZKMavz9/aHT6eSaGTNmoKqqSr6tlZiYiEmTJhkt2p8xYwZu3LiBq1evttoXg8EAAHB1dbWqvtXV1SEmJgbl5eUIDAy0in698cYbmDVrFp588kmj45bet8zMTOh0Ovj4+ODFF1/ElStXrKJfBw8exJgxY/Dcc8/B09MTo0ePxldffSWft/T+dQaGcBdx69Yt1NXVwcvLy+i4l5cX8vPzFWrVvzW0obX25efnw97eHi4uLq3WeHp6Nrm+p6enUU3j73FxcYG9vX2rNQ2/t/bPSwiBN998E4899hj8/f2tom/p6eno2bMnNBoNli5div3798PPz8/i+xUTE4PU1FRERUU1OWfJfRs3bhx27tyJH374AV999RXy8/MRFBSEoqIii+4XAFy5cgWff/45fH198cMPP2Dp0qWIiIjAzp07jT5jqf3rDHyLUhfT+BWIQgiTX4vYGUxpX+Oa5urNUSP+NZmitfaEhYXhl19+QUJCQpNzltq3oUOHIi0tDcXFxdi7dy9efvllxMfHW3S/cnJysGzZMhw+fBg9evRosZ2W2LennnpK/vOIESMQGBiIwYMHY8eOHRg/frzF9gu4+zrXMWPGYO3atQCA0aNH4+zZs/j888+xYMGCVq9pCf3rDBwJdxHu7u6wtbVt8revgoKCJn9TU0LD7M3W2qfValFdXQ29Xt9qzc2bN5tcv7Cw0Kim8ffo9XrU1NS0WlNQUACg6d+yG4SHh+PgwYM4evSo0SsnLb1v9vb2GDJkCMaMGYOoqCiMGjUKH3/8sUX3KyUlBQUFBQgICICdnR3s7OwQHx+PTz75BHZ2di2OViyhb405OTlhxIgRyMzMtOh/ZwDQp08f+Pn5GR0bPnw4srOz5etZcv86A0O4i7C3t0dAQADi4uKMjsfFxSEoKEihVv2bj48PtFqtUfuqq6sRHx8vty8gIABqtdqoJi8vDxkZGXJNYGAgDAYDTp48KdckJyfDYDAY1WRkZCAvL0+uOXz4MDQaDQICAuSaY8eOGS03OHz4MHQ6HQYOHGjUdiEEwsLCsG/fPvz444/w8fGxmr41RwiBqqoqi+7X1KlTkZ6ejrS0NPlnzJgxmD9/PtLS0jBo0CCL7VtjVVVVOH/+PPr06WPR/84AYMKECU2W/126dAkDBgwAYH3/WzOLzp75RW3XsETpL3/5izh37pyIjIwUTk5O4urVqw/k+0tLS8WZM2fEmTNnBACxYcMGcebMGXmJVHR0tJAkSezbt0+kp6eLuXPnNru0oF+/fuLIkSMiNTVVPPHEE80uLRg5cqRITEwUiYmJYsSIEc0uLZg6dapITU0VR44cEf369TNaWlBcXCy8vLzE3LlzRXp6uti3b5/o1atXs0sL/uu//ktIkiR++ukno2UhFRUVco2l9m3VqlXi2LFjIisrS/zyyy/id7/7nbCxsRGHDx+26H41597Z0Zbct+XLl4uffvpJXLlyRSQlJYng4GDh7Ows/+/cUvslxN3lZHZ2duKDDz4QmZmZYteuXcLR0VF88803Fv/vrbMwhLuYTz/9VAwYMEDY29uLRx55RF5G8yAcPXpUAGjy8/LLLwsh7i4vWL16tdBqtUKj0YiJEyeK9PR0o2tUVlaKsLAw4erqKhwcHERwcLDIzs42qikqKhLz588Xzs7OwtnZWcyfP1/o9XqjmmvXrolZs2YJBwcH4erqKsLCwoyWEQghxC+//CIef/xxodFohFarFWvWrGl2WUFzfQIgtm3bJtdYat8WLlwo//fi4eEhpk6dKgewJferOY1D2FL71rAuVq1WC51OJ5599llx9uxZi+9Xg//93/8V/v7+QqPRiGHDhokvv/zS6Lyl98/c+CpDIiIihfCZMBERkUIYwkRERAphCBMRESmEIUxERKQQhjAREZFCGMJEREQKYQgTEREphCFMRGYzefJkREZGdpnrEHV1fIsSESnmp59+wpQpU6DX69G7d2/5+L59+6BWq5VrGNEDwhAmoi7H1dVV6SYQPRC8HU1kBSZPnoywsDCEhYWhd+/ecHNzw+9//3v53ah6vR4LFiyAi4sLHB0d8dRTTyEzM1P+/Pbt29G7d28cOHAAv/rVr9CjRw9MmzYNOTk5cs0rr7yCOXPmGH1vZGQkJk+e3GK7vvnmG4wZMwbOzs7QarWYN2+e/Kq4q1evYsqUKQDuvmxdpVLhlVdekftz7+3otrb/hx9+wPDhw9GzZ0/MnDnT6A06RF0RQ5jISuzYsQN2dnZITk7GJ598go0bN+LPf/4zgLsBevr0aRw8eBCJiYkQQuDpp59GTU2N/PmKigp88MEH2LFjB44fP46SkhK8+OKLHWpTdXU1/vCHP+Cf//wnDhw4gKysLDlovb29sXfvXgDAxYsXkZeXh48//rjZ67S1/evXr8fXX3+NY8eOITs7GytWrOhQ+4k6G29HE1kJb29vbNy4ESqVCkOHDkV6ejo2btyIyZMn4+DBgzh+/Lj8rtVdu3bB29sbBw4cwHPPPQcAqKmpwZYtWzBu3DgAd0N9+PDhOHnyJMaOHWtSmxYuXCj/edCgQfjkk08wduxYlJWVoWfPnvJtZ09PT6NnwvfKzMxsc/u3bt2KwYMHAwDCwsLw/vvvm9RuogeFI2EiKzF+/HioVCr598DAQGRmZuLcuXOws7OTwxUA3NzcMHToUJw/f14+ZmdnhzFjxsi/Dxs2DL179zaqaa8zZ87gmWeewYABA+Ds7Czfus7Ozm7zNc6fP9+m9js6OsoBDAB9+vSRb30TdVUMYaJuSghhFNoAmvx+7zEbGxs0fvPpvbeDGysvL8f06dPRs2dPfPPNNzh16hT2798P4O5t6va0sy3tbzybWqVStfhZoq6CIUxkJZKSkpr87uvrCz8/P9TW1iI5OVk+V1RUhEuXLmH48OHysdraWpw+fVr+/eLFiyguLsawYcMAAB4eHk0mOqWlpbXYngsXLuDWrVuIjo7G448/jmHDhjUZmdrb2wMA6urqWrxOW9tPZIkYwkRWIicnB2+++SYuXryIPXv2YPPmzVi2bBl8fX3xzDPPYPHixUhISMA///lPvPTSS+jbty+eeeYZ+fNqtRrh4eFITk5GamoqXn31VYwfP15+HvzEE0/g9OnT2LlzJzIzM7F69WpkZGS02J7+/fvD3t4emzdvxpUrV3Dw4EH84Q9/MKoZMGAAVCoVvv/+exQWFqKsrKzJddrafiJLxBAmshILFixAZWUlxo4dizfeeAPh4eFYsmQJAGDbtm0ICAhAcHAwAgMDIYTAoUOHjG7hOjo64u2338a8efMQGBgIBwcHxMTEyOdnzJiBd999F2+99RYeffRRlJaWYsGCBS22x8PDA9u3b8e3334LPz8/REdHY/369UY1ffv2xXvvvYeVK1fCy8sLYWFhzV6rLe0nskQqwYcmRBZv8uTJePjhh7Fp0yaTPr99+3ZERkaiuLjYrO0iotZxJExERKQQhjAREZFCeDuaiIhIIRwJExERKYQhTEREpBCGMBERkUIYwkRERAphCBMRESmEIUxERKQQhjAREZFCGMJEREQKYQgTEREp5P8Dj63RxzMuU+gAAAAASUVORK5CYII=",
-      "text/plain": [
-       "<Figure size 500x500 with 1 Axes>"
-      ]
-     },
-     "metadata": {},
-     "output_type": "display_data"
-    }
-   ],
+   "execution_count": null,
+   "metadata": {},
+   "outputs": [],
    "source": [
     "# group by municipality and divide the total population by the total area\n",
     "\n",
@@ -111,36 +62,9 @@
   },
   {
    "cell_type": "code",
-<<<<<<< HEAD
-   "execution_count": 10,
-   "metadata": {},
-   "outputs": [
-    {
-     "name": "stdout",
-     "output_type": "stream",
-     "text": [
-      "(99,)\n"
-     ]
-    },
-    {
-     "data": {
-      "text/plain": [
-       "count       99.000000\n",
-       "mean       600.071572\n",
-       "std       1494.119968\n",
-       "min         14.511895\n",
-       "25%         66.907156\n",
-       "50%        119.283775\n",
-       "75%        475.661716\n",
-       "max      11908.965517\n",
-       "Name: population_density, dtype: float64"
-      ]
-     },
-     "execution_count": 10,
-     "metadata": {},
-     "output_type": "execute_result"
-    }
-   ],
+   "execution_count": null,
+   "metadata": {},
+   "outputs": [],
    "source": [
     "print(df_density['municipality_code'].unique().shape)\n",
     "df_density['population_density'].describe()"
@@ -148,27 +72,16 @@
   },
   {
    "cell_type": "code",
-   "execution_count": 12,
-   "metadata": {},
-   "outputs": [
-    {
-     "data": {
-      "text/plain": [
-       "119.28377460964018"
-      ]
-     },
-     "execution_count": 12,
-     "metadata": {},
-     "output_type": "execute_result"
-    }
-   ],
+   "execution_count": null,
+   "metadata": {},
+   "outputs": [],
    "source": [
     "df_density['population_density'].median()"
    ]
   },
   {
    "cell_type": "code",
-   "execution_count": 8,
+   "execution_count": null,
    "metadata": {},
    "outputs": [],
    "source": [
@@ -179,7 +92,7 @@
   },
   {
    "cell_type": "code",
-   "execution_count": 11,
+   "execution_count": null,
    "metadata": {},
    "outputs": [],
    "source": [
@@ -193,172 +106,16 @@
   },
   {
    "cell_type": "code",
-   "execution_count": 11,
-=======
-   "execution_count": 7,
->>>>>>> 08493ea0
-   "metadata": {},
-   "outputs": [
-    {
-     "data": {
-      "text/html": [
-       "<div>\n",
-       "<style scoped>\n",
-       "    .dataframe tbody tr th:only-of-type {\n",
-       "        vertical-align: middle;\n",
-       "    }\n",
-       "\n",
-       "    .dataframe tbody tr th {\n",
-       "        vertical-align: top;\n",
-       "    }\n",
-       "\n",
-       "    .dataframe thead th {\n",
-       "        text-align: right;\n",
-       "    }\n",
-       "</style>\n",
-       "<table border=\"1\" class=\"dataframe\">\n",
-       "  <thead>\n",
-       "    <tr style=\"text-align: right;\">\n",
-       "      <th></th>\n",
-       "      <th>municipality_code</th>\n",
-       "      <th>population</th>\n",
-       "      <th>population_density</th>\n",
-       "    </tr>\n",
-       "  </thead>\n",
-       "  <tbody>\n",
-       "    <tr>\n",
-       "      <th>2</th>\n",
-       "      <td>147</td>\n",
-       "      <td>103608.0</td>\n",
-       "      <td>11908.965517</td>\n",
-       "    </tr>\n",
-       "    <tr>\n",
-       "      <th>1</th>\n",
-       "      <td>101</td>\n",
-       "      <td>644431.0</td>\n",
-       "      <td>7152.397336</td>\n",
-       "    </tr>\n",
-       "    <tr>\n",
-       "      <th>14</th>\n",
-       "      <td>175</td>\n",
-       "      <td>41382.0</td>\n",
-       "      <td>3391.967213</td>\n",
-       "    </tr>\n",
-       "    <tr>\n",
-       "      <th>6</th>\n",
-       "      <td>157</td>\n",
-       "      <td>74217.0</td>\n",
-       "      <td>2899.101563</td>\n",
-       "    </tr>\n",
-       "    <tr>\n",
-       "      <th>7</th>\n",
-       "      <td>159</td>\n",
-       "      <td>69259.0</td>\n",
-       "      <td>2781.485944</td>\n",
-       "    </tr>\n",
-       "    <tr>\n",
-       "      <th>...</th>\n",
-       "      <td>...</td>\n",
-       "      <td>...</td>\n",
-       "      <td>...</td>\n",
-       "    </tr>\n",
-       "    <tr>\n",
-       "      <th>85</th>\n",
-       "      <td>760</td>\n",
-       "      <td>56203.0</td>\n",
-       "      <td>38.139929</td>\n",
-       "    </tr>\n",
-       "    <tr>\n",
-       "      <th>73</th>\n",
-       "      <td>665</td>\n",
-       "      <td>19398.0</td>\n",
-       "      <td>38.057681</td>\n",
-       "    </tr>\n",
-       "    <tr>\n",
-       "      <th>81</th>\n",
-       "      <td>741</td>\n",
-       "      <td>3716.0</td>\n",
-       "      <td>32.711268</td>\n",
-       "    </tr>\n",
-       "    <tr>\n",
-       "      <th>61</th>\n",
-       "      <td>550</td>\n",
-       "      <td>36849.0</td>\n",
-       "      <td>28.698598</td>\n",
-       "    </tr>\n",
-       "    <tr>\n",
-       "      <th>94</th>\n",
-       "      <td>825</td>\n",
-       "      <td>1769.0</td>\n",
-       "      <td>14.511895</td>\n",
-       "    </tr>\n",
-       "  </tbody>\n",
-       "</table>\n",
-       "<p>99 rows × 3 columns</p>\n",
-       "</div>"
-      ],
-      "text/plain": [
-       "   municipality_code  population  population_density\n",
-       "2                147    103608.0        11908.965517\n",
-       "1                101    644431.0         7152.397336\n",
-       "14               175     41382.0         3391.967213\n",
-       "6                157     74217.0         2899.101563\n",
-       "7                159     69259.0         2781.485944\n",
-       "..               ...         ...                 ...\n",
-       "85               760     56203.0           38.139929\n",
-       "73               665     19398.0           38.057681\n",
-       "81               741      3716.0           32.711268\n",
-       "61               550     36849.0           28.698598\n",
-       "94               825      1769.0           14.511895\n",
-       "\n",
-       "[99 rows x 3 columns]"
-      ]
-     },
-<<<<<<< HEAD
-     "execution_count": 11,
-=======
-     "execution_count": 7,
->>>>>>> 08493ea0
-     "metadata": {},
-     "output_type": "execute_result"
-    }
-   ],
-   "source": [
-<<<<<<< HEAD
+   "execution_count": null,
+   "metadata": {},
+   "outputs": [],
+   "source": [
     "df_density.sort_values('population_density', ascending=False)"
-=======
-    "df_density"
-   ]
-  },
-  {
-   "cell_type": "code",
-   "execution_count": 8,
-   "metadata": {},
-   "outputs": [],
-   "source": [
-    "# get quantiles from the population density and use them to create a new column\n",
-    "# with the population density category\n",
-    "df_density['population_density_quantile'] = pd.qcut(df_density['population_density'], 5, labels=[5,4,3,2,1])"
-   ]
-  },
-  {
-   "cell_type": "code",
-   "execution_count": 11,
-   "metadata": {},
-   "outputs": [],
-   "source": [
-    "# sample 3 municipalities from each quantile\n",
-    "municips = [v.municipality_code.sample(3, random_state=42).values\\\n",
-    "             for k,v in df_density.groupby('population_density_quantile')]\n",
-    "\n",
-    "# flatten the list\n",
-    "municips = [item for sublist in municips for item in sublist]"
->>>>>>> 08493ea0
-   ]
-  },
-  {
-   "cell_type": "code",
-   "execution_count": 17,
+   ]
+  },
+  {
+   "cell_type": "code",
+   "execution_count": null,
    "metadata": {},
    "outputs": [],
    "source": [
@@ -394,7 +151,7 @@
   },
   {
    "cell_type": "code",
-   "execution_count": 44,
+   "execution_count": null,
    "metadata": {},
    "outputs": [],
    "source": [
@@ -406,52 +163,9 @@
   },
   {
    "cell_type": "code",
-   "execution_count": 37,
-   "metadata": {},
-   "outputs": [
-    {
-     "data": {
-      "text/html": [
-       "<div>\n",
-       "<style scoped>\n",
-       "    .dataframe tbody tr th:only-of-type {\n",
-       "        vertical-align: middle;\n",
-       "    }\n",
-       "\n",
-       "    .dataframe tbody tr th {\n",
-       "        vertical-align: top;\n",
-       "    }\n",
-       "\n",
-       "    .dataframe thead th {\n",
-       "        text-align: right;\n",
-       "    }\n",
-       "</style>\n",
-       "<table border=\"1\" class=\"dataframe\">\n",
-       "  <thead>\n",
-       "    <tr style=\"text-align: right;\">\n",
-       "      <th></th>\n",
-       "      <th>Population density (km2)</th>\n",
-       "    </tr>\n",
-       "  </thead>\n",
-       "  <tbody>\n",
-       "    <tr>\n",
-       "      <th>573-10898 Varde</th>\n",
-       "      <td>1471.1</td>\n",
-       "    </tr>\n",
-       "  </tbody>\n",
-       "</table>\n",
-       "</div>"
-      ],
-      "text/plain": [
-       "                 Population density (km2)\n",
-       "573-10898 Varde                    1471.1"
-      ]
-     },
-     "execution_count": 37,
-     "metadata": {},
-     "output_type": "execute_result"
-    }
-   ],
+   "execution_count": null,
+   "metadata": {},
+   "outputs": [],
    "source": [
     "# check what is being measured\n",
     "# https://www.statbank.dk/statbank5a/Graphics/mapanalyser.asp?maintable=BY3&lang=1\n",
@@ -460,52 +174,9 @@
   },
   {
    "cell_type": "code",
-   "execution_count": 41,
-   "metadata": {},
-   "outputs": [
-    {
-     "data": {
-      "text/html": [
-       "<div>\n",
-       "<style scoped>\n",
-       "    .dataframe tbody tr th:only-of-type {\n",
-       "        vertical-align: middle;\n",
-       "    }\n",
-       "\n",
-       "    .dataframe tbody tr th {\n",
-       "        vertical-align: top;\n",
-       "    }\n",
-       "\n",
-       "    .dataframe thead th {\n",
-       "        text-align: right;\n",
-       "    }\n",
-       "</style>\n",
-       "<table border=\"1\" class=\"dataframe\">\n",
-       "  <thead>\n",
-       "    <tr style=\"text-align: right;\">\n",
-       "      <th></th>\n",
-       "      <th>Population density (km2)</th>\n",
-       "    </tr>\n",
-       "  </thead>\n",
-       "  <tbody>\n",
-       "    <tr>\n",
-       "      <th>159-99999 Rural areas</th>\n",
-       "      <td>1.8</td>\n",
-       "    </tr>\n",
-       "  </tbody>\n",
-       "</table>\n",
-       "</div>"
-      ],
-      "text/plain": [
-       "                       Population density (km2)\n",
-       "159-99999 Rural areas                       1.8"
-      ]
-     },
-     "execution_count": 41,
-     "metadata": {},
-     "output_type": "execute_result"
-    }
-   ],
+   "execution_count": null,
+   "metadata": {},
+   "outputs": [],
    "source": [
     "# check what is being measured\n",
     "# https://www.statbank.dk/statbank5a/Graphics/mapanalyser.asp?maintable=BY3&lang=1\n",
