/target
/Cargo.lock
.ipynb_checkpoints
/resources
*.png
.DS_Store
<<<<<<< HEAD
*.pyc
=======
python/*.pyc
>>>>>>> fab27d36
<|MERGE_RESOLUTION|>--- conflicted
+++ resolved
@@ -4,8 +4,4 @@
 /resources
 *.png
 .DS_Store
-<<<<<<< HEAD
-*.pyc
-=======
-python/*.pyc
->>>>>>> fab27d36
+python/*.pyc